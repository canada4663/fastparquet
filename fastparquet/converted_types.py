# -#- coding: utf-8 -#-
"""
Deal with parquet logical types (aka converted types), higher-order things built from primitive types.

The implementations in this class are pure python for the widest compatibility,
but they're not necessarily the most performant.
"""

from __future__ import absolute_import
from __future__ import division
from __future__ import print_function
from __future__ import unicode_literals

import codecs
import datetime
import json
import logging
import numba
import numpy as np
import os
import pandas as pd
import struct
import sys
from decimal import Decimal

from .thrift_structures import parquet_thrift
logger = logging.getLogger('parquet')  # pylint: disable=invalid-name

try:
    from bson import BSON
    unbson = bson.BSON.decode
    tobson = bson.BSON.encode
except ImportError:
    try:
        import bson
        unbson = bson.loads
        tobson = bson.dumps
    except:
        def unbson(x):
            raise ImportError("BSON not found")
        def tobson(x):
            raise ImportError("BSON not found")

DAYS_TO_MILLIS = 86400000000000
"""Number of millis in a day. Used to convert a Date to a date"""
nat = np.datetime64('NaT').view('int64')

simple = {parquet_thrift.Type.INT32: np.dtype('int32'),
          parquet_thrift.Type.INT64: np.dtype('int64'),
          parquet_thrift.Type.FLOAT: np.dtype('float32'),
          parquet_thrift.Type.DOUBLE: np.dtype('float64'),
          parquet_thrift.Type.BOOLEAN: np.dtype('bool'),
          parquet_thrift.Type.INT96: np.dtype('S12'),
          parquet_thrift.Type.BYTE_ARRAY: np.dtype("O"),
          parquet_thrift.Type.FIXED_LEN_BYTE_ARRAY: np.dtype("O")}
complex = {parquet_thrift.ConvertedType.UTF8: np.dtype("O"),
           parquet_thrift.ConvertedType.DECIMAL: np.dtype('float64'),
           parquet_thrift.ConvertedType.UINT_8: np.dtype('uint8'),
           parquet_thrift.ConvertedType.UINT_16: np.dtype('uint16'),
           parquet_thrift.ConvertedType.UINT_32: np.dtype('uint32'),
           parquet_thrift.ConvertedType.UINT_64: np.dtype('uint64'),
           parquet_thrift.ConvertedType.INT_8: np.dtype('int8'),
           parquet_thrift.ConvertedType.INT_16: np.dtype('int16'),
           parquet_thrift.ConvertedType.INT_32: np.dtype('int32'),
           parquet_thrift.ConvertedType.INT_64: np.dtype('int64'),
           parquet_thrift.ConvertedType.TIME_MILLIS: np.dtype('<m8[ns]'),
           parquet_thrift.ConvertedType.DATE: np.dtype('<M8[ns]'),
           parquet_thrift.ConvertedType.TIMESTAMP_MILLIS: np.dtype('<M8[ns]'),
           parquet_thrift.ConvertedType.TIME_MICROS: np.dtype('<m8[ns]'),
           parquet_thrift.ConvertedType.TIMESTAMP_MICROS: np.dtype('<M8[ns]')
           }


def typemap(se):
    """Get the final dtype - no actual conversion"""
    if se.converted_type is None:
        if se.type in simple:
            return simple[se.type]
        else:
            return np.dtype("S%i" % se.type_length)
    if se.converted_type in complex:
        return complex[se.converted_type]
    return np.dtype("O")


def _temp_convert_array(dtypein, dtypeout):
    """For the given dtypes, do we need a temporary array?"""
    return dtypein.itemsize == dtypeout.itemsize


def _shares_memory(arr1, arr2):
    return (
        arr1.__array_interface__['data'] ==
        arr2.__array_interface__['data'] and
        arr1.__array_interface__['shape'] ==
        arr2.__array_interface__['shape'])


def convert(data, se, out):
    """Convert known types from primitive to rich.

    Parameters
    ----------
    data: numpy array of primitive type
    se: a schema element.
    out: numpy array to assign to (may be the same as data, or share the same
        memory buffer)
    """
    ctype = se.converted_type
    if ctype is None or ctype == parquet_thrift.ConvertedType.INTERVAL:
        pass
    elif ctype == parquet_thrift.ConvertedType.UTF8:
        out[:] = [s.decode('utf8') for s in data]
    elif ctype == parquet_thrift.ConvertedType.DECIMAL:
        scale_factor = 10**-se.scale
        if data is output:
            out *= scale_factor
        elif data.dtype.kind in ['i', 'f']:
            out[:] = data * scale_factor
        else:  # byte-string
            # NB: general but slow method
            # could optimize when data.dtype.itemsize <= 8
            # NB: `from_bytes` may be py>=3.4 only
            out[:] = (int.from_bytes(d, byteorder='big', signed=True) *
                      scale_factor for d in data)
    elif ctype == parquet_thrift.ConvertedType.DATE:
        # out.view('int64')[:] = data * DAYS_TO_MILLIS ?
        out.view('int64')[:] = data
        out.view('int64')[:] *= DAYS_TO_MILLIS
    elif ctype == parquet_thrift.ConvertedType.TIME_MILLIS:
        time_shift(data, out.view('int64'), 1000000)
    elif ctype == parquet_thrift.ConvertedType.TIMESTAMP_MILLIS:
        time_shift(data, out.view('int64'), 1000000)
    elif ctype == parquet_thrift.ConvertedType.TIME_MICROS:
        time_shift(data, out.view('int64'))
    elif ctype == parquet_thrift.ConvertedType.TIMESTAMP_MICROS:
<<<<<<< HEAD
        time_shift(data, out.view('int64'))
    elif ctype in (parquet_thrift.ConvertedType.UINT_8,
                   parquet_thrift.ConvertedType.UINT_16,
                   parquet_thrift.ConvertedType.UINT_32,
                   parquet_thrift.ConvertedType.UINT_64,
                   parquet_thrift.ConvertedType.INT_8,
                   parquet_thrift.ConvertedType.INT_16,
                   parquet_thrift.ConvertedType.INT_32,
                   parquet_thrift.ConvertedType.INT_64):
        if not _shares_memory(out, data):
            out[:] = data
=======
        out = np.empty_like(data)
        time_shift(data, out)
        return out.view('datetime64[ns]')
    elif ctype == parquet_thrift.ConvertedType.UINT_8:
        return data.astype(np.uint8)
    elif ctype == parquet_thrift.ConvertedType.UINT_16:
        return data.astype(np.uint16)
    elif ctype == parquet_thrift.ConvertedType.UINT_32:
        return data.astype(np.uint32)
    elif ctype == parquet_thrift.ConvertedType.UINT_64:
        return data.astype(np.uint64)
    elif ctype == parquet_thrift.ConvertedType.INT_8:
        return data.astype(np.int8)
    elif ctype == parquet_thrift.ConvertedType.INT_16:
        return data.astype(np.int16)
    elif ctype == parquet_thrift.ConvertedType.INT_32:
        return data.astype(np.int32)
    elif ctype == parquet_thrift.ConvertedType.INT_64:
        return data.astype(np.int64)
>>>>>>> 3a57c833
    elif ctype == parquet_thrift.ConvertedType.JSON:
        out[:] = [json.loads(d.decode('utf8')) for d in data]
    elif ctype == parquet_thrift.ConvertedType.BSON:
        out[:] = [unbson(d) for d in data]
    else:
        logger.info("Converted type '%s'' not handled",
                    parquet_thrift.ConvertedType._VALUES_TO_NAMES[ctype])  # pylint:disable=protected-access


@numba.njit(nogil=True)
def time_shift(indata, outdata, factor=1000):  # pragma: no cover
    for i in range(len(indata)):
        if indata[i] == nat:
            outdata[i] = nat
        else:
            outdata[i] = indata[i] * factor<|MERGE_RESOLUTION|>--- conflicted
+++ resolved
@@ -28,8 +28,8 @@
 
 try:
     from bson import BSON
-    unbson = bson.BSON.decode
-    tobson = bson.BSON.encode
+    unbson = BSON.decode
+    tobson = BSON.encode
 except ImportError:
     try:
         import bson
@@ -134,7 +134,6 @@
     elif ctype == parquet_thrift.ConvertedType.TIME_MICROS:
         time_shift(data, out.view('int64'))
     elif ctype == parquet_thrift.ConvertedType.TIMESTAMP_MICROS:
-<<<<<<< HEAD
         time_shift(data, out.view('int64'))
     elif ctype in (parquet_thrift.ConvertedType.UINT_8,
                    parquet_thrift.ConvertedType.UINT_16,
@@ -146,27 +145,6 @@
                    parquet_thrift.ConvertedType.INT_64):
         if not _shares_memory(out, data):
             out[:] = data
-=======
-        out = np.empty_like(data)
-        time_shift(data, out)
-        return out.view('datetime64[ns]')
-    elif ctype == parquet_thrift.ConvertedType.UINT_8:
-        return data.astype(np.uint8)
-    elif ctype == parquet_thrift.ConvertedType.UINT_16:
-        return data.astype(np.uint16)
-    elif ctype == parquet_thrift.ConvertedType.UINT_32:
-        return data.astype(np.uint32)
-    elif ctype == parquet_thrift.ConvertedType.UINT_64:
-        return data.astype(np.uint64)
-    elif ctype == parquet_thrift.ConvertedType.INT_8:
-        return data.astype(np.int8)
-    elif ctype == parquet_thrift.ConvertedType.INT_16:
-        return data.astype(np.int16)
-    elif ctype == parquet_thrift.ConvertedType.INT_32:
-        return data.astype(np.int32)
-    elif ctype == parquet_thrift.ConvertedType.INT_64:
-        return data.astype(np.int64)
->>>>>>> 3a57c833
     elif ctype == parquet_thrift.ConvertedType.JSON:
         out[:] = [json.loads(d.decode('utf8')) for d in data]
     elif ctype == parquet_thrift.ConvertedType.BSON:
